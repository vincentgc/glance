--- conflicted
+++ resolved
@@ -1309,69 +1309,4 @@
 .margin-bottom-10   { margin-bottom: 1rem; }
 .margin-bottom-15   { margin-bottom: 1.5rem; }
 .margin-bottom-auto { margin-bottom: auto; }
-<<<<<<< HEAD
-
-.search-form {
-    margin: 0;
-    padding: var(--widget-content-padding);
-    background-color: var(--color-background);
-    border-radius: 20px;
-    box-shadow: 0 2px 4px rgba(0, 0, 0, 0.1);
-    width: 100%;
-    display: flex;
-    align-items: center;
-}
-
-.search-input-container {
-    position: relative;
-    width: 100%;
-}
-
-.search-input {
-    width: 100%;
-    padding: 10px 40px 10px 10px;
-    font-size: var(--font-size-h2);
-    border: 1px solid var(--color-widget-content-border);
-    border-radius: 20px;
-    color: white;
-    background: var(--color-background);
-    transition: border-color 0.15s ease;
-    font-family: 'JetBrains Mono', monospace;
-}
-
-.search-input:focus {
-    outline: none;
-    border-color: var(--color-primary);
-}
-
-.search-input:placeholder-shown {
-    color: var(--color-text-subdue);
-    font-family: 'JetBrains Mono', monospace;
-}
-
-.search-button {
-    position: absolute;
-    right: 10px;
-    top: 50%;
-    transform: translateY(-50%);
-    background: none;
-    border: none;
-    cursor: pointer;
-    display: flex;
-    align-items: center;
-    justify-content: center;
-    padding: 0;
-}
-
-.search-button svg {
-    width: 24px;
-    height: 24px;
-    color: white;
-}
-
-.search-button:hover svg {
-    color: var(--color-text-highlight);
-}
-=======
-.scale-half         { transform: scale(0.5); }
->>>>>>> 4bb5b264
+.scale-half         { transform: scale(0.5); }