--- conflicted
+++ resolved
@@ -325,12 +325,8 @@
 - `toFloat(i int) float`: Converts an integer to a float.
 - `toInt(f float) int`: Converts a float to an integer.
 - `toRelativeTime(t time.Time) template.HTMLAttr`: Converts Time to a relative time such as 2h, 1d, etc which dynamically updates. **NOTE:** the value of this function should be used as an attribute in an HTML tag, e.g. `<span {{ toRelativeTime .Time }}></span>`.
-<<<<<<< HEAD
-- `parseTime(layout string, s string) time.Time`: Parses a string into time.Time. The layout must be provided in Go's [date format](https://pkg.go.dev/time#pkg-constants). You can alternatively use these values instead of the literal format: "RFC3339", "RFC3339Nano", "DateTime", "DateOnly", "TimeOnly".
-=======
 - `parseTime(layout string, s string) time.Time`: Parses a string into time.Time. The layout must be provided in Go's [date format](https://pkg.go.dev/time#pkg-constants). You can alternatively use these values instead of the literal format: "unix", "RFC3339", "RFC3339Nano", "DateTime", "DateOnly".
 - `parseRelativeTime(layout string, s string) time.Time`: A shorthand for `{{ .String "date" | parseTime "rfc3339" | toRelativeTime }}`.
->>>>>>> 233de7fc
 - `add(a, b float) float`: Adds two numbers.
 - `sub(a, b float) float`: Subtracts two numbers.
 - `mul(a, b float) float`: Multiplies two numbers.
